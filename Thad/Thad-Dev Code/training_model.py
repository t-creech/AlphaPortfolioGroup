--- conflicted
+++ resolved
@@ -5,11 +5,7 @@
 
 
 # ------------------------- TRAINING PIPELINE -------------------------
-<<<<<<< HEAD
-def train_model_sequential(dataset, model, num_epochs=10, learning_rate=1e-4, device='cpu', batch_size=1, plots_dir='plots', patience=5):
-=======
-def train_model_sequential(dataset, model, num_epochs=10, batch_size=1, plots_dir='plots'):
->>>>>>> e4a3d891
+def train_model_sequential(dataset, model, num_epochs=10, batch_size=1, plots_dir='plots', patience=5):
     """
     Each episode consists of T sequential rebalancing steps.
     For each step t:
